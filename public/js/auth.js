<<<<<<< HEAD
// Firebase Authentication Handler
function initializeAuth() {
    // Load Firebase config from server
    return fetch('/api/firebase-config')
        .then(response => response.json())
        .then(firebaseConfig => {
            // Initialize Firebase with specific auth settings
            if (!firebase.apps || !firebase.apps.length) {
                firebase.initializeApp(firebaseConfig);
                // Set auth settings to handle auth without Firebase Hosting
                const auth = firebase.auth();
                auth.useDeviceLanguage();
                auth.settings.appVerificationDisabledForTesting = false;
            }
            
            const auth = firebase.auth();
            const signInBtn = document.getElementById('googleSignIn');
            const loading = document.getElementById('loading');
            const errorMessage = document.getElementById('errorMessage');

            // Add click handler for sign in button
            signInBtn.addEventListener('click', async () => {
                try {
                    signInBtn.disabled = true;
                    loading.style.display = 'block';
                    if (errorMessage) errorMessage.style.display = 'none';

                    const provider = new firebase.auth.GoogleAuthProvider();
                    provider.setCustomParameters({
                        prompt: 'select_account'
                    });
                    
                    // Use popup for authentication with custom settings
                    const result = await auth.signInWithPopup(provider);
                    const user = result.user;
                    console.log('Google sign-in successful');
=======
// Initialize Firebase with configuration from server
let app;
let auth;

async function initializeFirebase() {
    try {
        const response = await fetch('/api/firebase-config');
        if (!response.ok) {
            throw new Error('Failed to load Firebase configuration');
        }
        
        const config = await response.json();
        app = firebase.initializeApp(config);
        auth = firebase.auth();
        
        console.log('Firebase initialized successfully');
    } catch (error) {
        console.error('Firebase initialization error:', error);
        document.getElementById('errorMessage').textContent = 'Failed to initialize authentication';
        document.getElementById('errorMessage').style.display = 'block';
    }
}

// Initialize Firebase when the page loads
initializeFirebase();
>>>>>>> d9872be0

                    // Get the token and send to server
                    const token = await user.getIdToken();
                    const response = await fetch('/auth/google-signin', {
                        method: 'POST',
                        headers: {
                            'Content-Type': 'application/json'
                        },
                        body: JSON.stringify({
                            token,
                            userData: {
                                uid: user.uid,
                                name: user.displayName,
                                email: user.email,
                                photo: user.photoURL
                            }
                        }),
                        credentials: 'include'
                    });

<<<<<<< HEAD
                    const data = await response.json();
                    if (data.success) {
                        window.location.href = '/auth/welcome';
                    } else {
                        throw new Error(data.error || 'Authentication failed');
                    }
                } catch (error) {
                    console.error('Authentication error:', error);
                    let errorMsg = 'Login failed: ';
                    
                    if (error.code === 'auth/popup-closed-by-user') {
                        errorMsg += 'Sign-in was cancelled. Please try again.';
                    } else if (error.code === 'auth/popup-blocked') {
                        errorMsg += 'Popup was blocked. Please allow popups for this site.';
                    } else if (error.code === 'auth/network-request-failed') {
                        errorMsg += 'Network error. Please check your internet connection.';
                    } else {
                        errorMsg += error.message || 'Unknown error occurred';
                    }
                    
                    if (errorMessage) {
                        errorMessage.textContent = errorMsg;
                        errorMessage.style.display = 'block';
                    }
                } finally {
                    signInBtn.disabled = false;
                    loading.style.display = 'none';
=======
    try {
        button.disabled = true;
        loadingIndicator.style.display = 'block';
        errorMessage.style.display = 'none';

        const provider = new firebase.auth.GoogleAuthProvider();
        const result = await auth.signInWithPopup(provider);
        const user = result.user;
        
        console.log('Google sign-in successful:', user.email);

        const idToken = await user.getIdToken();
        
        const response = await fetch('/auth/google-signin', {
            method: 'POST',
            headers: {
                'Content-Type': 'application/json'
            },
            body: JSON.stringify({
                token: idToken,
                userData: {
                    uid: user.uid,
                    email: user.email,
                    name: user.displayName,
                    photo: user.photoURL
>>>>>>> d9872be0
                }
            });
        })
        .catch(error => {
            console.error('Failed to initialize Firebase:', error);
            const errorMessage = document.getElementById('errorMessage');
            if (errorMessage) {
                errorMessage.textContent = 'Failed to initialize authentication. Please try again later.';
                errorMessage.style.display = 'block';
            }
        });
}

// Initialize when the page loads
document.addEventListener('DOMContentLoaded', initializeAuth);<|MERGE_RESOLUTION|>--- conflicted
+++ resolved
@@ -1,153 +1,101 @@
-<<<<<<< HEAD
 // Firebase Authentication Handler
-function initializeAuth() {
-    // Load Firebase config from server
-    return fetch('/api/firebase-config')
-        .then(response => response.json())
-        .then(firebaseConfig => {
-            // Initialize Firebase with specific auth settings
-            if (!firebase.apps || !firebase.apps.length) {
-                firebase.initializeApp(firebaseConfig);
-                // Set auth settings to handle auth without Firebase Hosting
-                const auth = firebase.auth();
-                auth.useDeviceLanguage();
-                auth.settings.appVerificationDisabledForTesting = false;
-            }
-            
-            const auth = firebase.auth();
-            const signInBtn = document.getElementById('googleSignIn');
-            const loading = document.getElementById('loading');
-            const errorMessage = document.getElementById('errorMessage');
-
-            // Add click handler for sign in button
-            signInBtn.addEventListener('click', async () => {
-                try {
-                    signInBtn.disabled = true;
-                    loading.style.display = 'block';
-                    if (errorMessage) errorMessage.style.display = 'none';
-
-                    const provider = new firebase.auth.GoogleAuthProvider();
-                    provider.setCustomParameters({
-                        prompt: 'select_account'
-                    });
-                    
-                    // Use popup for authentication with custom settings
-                    const result = await auth.signInWithPopup(provider);
-                    const user = result.user;
-                    console.log('Google sign-in successful');
-=======
-// Initialize Firebase with configuration from server
-let app;
-let auth;
-
-async function initializeFirebase() {
+async function initializeAuth() {
     try {
+        // Load Firebase config from server
         const response = await fetch('/api/firebase-config');
         if (!response.ok) {
             throw new Error('Failed to load Firebase configuration');
         }
         
-        const config = await response.json();
-        app = firebase.initializeApp(config);
-        auth = firebase.auth();
+        const firebaseConfig = await response.json();
         
-        console.log('Firebase initialized successfully');
-    } catch (error) {
-        console.error('Firebase initialization error:', error);
-        document.getElementById('errorMessage').textContent = 'Failed to initialize authentication';
-        document.getElementById('errorMessage').style.display = 'block';
-    }
-}
+        // Initialize Firebase with specific auth settings
+        if (!firebase.apps || !firebase.apps.length) {
+            firebase.initializeApp(firebaseConfig);
+            // Set auth settings to handle auth without Firebase Hosting
+            const auth = firebase.auth();
+            auth.useDeviceLanguage();
+            auth.settings.appVerificationDisabledForTesting = false;
+        }
+        
+        const auth = firebase.auth();
+        const signInBtn = document.getElementById('googleSignIn');
+        const loading = document.getElementById('loadingIndicator');
+        const errorMessage = document.getElementById('errorMessage');
 
-// Initialize Firebase when the page loads
-initializeFirebase();
->>>>>>> d9872be0
+        // Add click handler for sign in button
+        signInBtn.addEventListener('click', async () => {
+            try {
+                signInBtn.disabled = true;
+                loading.style.display = 'block';
+                if (errorMessage) errorMessage.style.display = 'none';
 
-                    // Get the token and send to server
-                    const token = await user.getIdToken();
-                    const response = await fetch('/auth/google-signin', {
-                        method: 'POST',
-                        headers: {
-                            'Content-Type': 'application/json'
-                        },
-                        body: JSON.stringify({
-                            token,
-                            userData: {
-                                uid: user.uid,
-                                name: user.displayName,
-                                email: user.email,
-                                photo: user.photoURL
-                            }
-                        }),
-                        credentials: 'include'
-                    });
+                const provider = new firebase.auth.GoogleAuthProvider();
+                provider.setCustomParameters({
+                    prompt: 'select_account'
+                });
+                
+                // Use popup for authentication with custom settings
+                const result = await auth.signInWithPopup(provider);
+                const user = result.user;
+                console.log('Google sign-in successful:', user.email);
 
-<<<<<<< HEAD
-                    const data = await response.json();
-                    if (data.success) {
-                        window.location.href = '/auth/welcome';
-                    } else {
-                        throw new Error(data.error || 'Authentication failed');
-                    }
-                } catch (error) {
-                    console.error('Authentication error:', error);
-                    let errorMsg = 'Login failed: ';
-                    
-                    if (error.code === 'auth/popup-closed-by-user') {
-                        errorMsg += 'Sign-in was cancelled. Please try again.';
-                    } else if (error.code === 'auth/popup-blocked') {
-                        errorMsg += 'Popup was blocked. Please allow popups for this site.';
-                    } else if (error.code === 'auth/network-request-failed') {
-                        errorMsg += 'Network error. Please check your internet connection.';
-                    } else {
-                        errorMsg += error.message || 'Unknown error occurred';
-                    }
-                    
-                    if (errorMessage) {
-                        errorMessage.textContent = errorMsg;
-                        errorMessage.style.display = 'block';
-                    }
-                } finally {
-                    signInBtn.disabled = false;
-                    loading.style.display = 'none';
-=======
-    try {
-        button.disabled = true;
-        loadingIndicator.style.display = 'block';
-        errorMessage.style.display = 'none';
+                // Get the token and send to server
+                const token = await user.getIdToken();
+                const response = await fetch('/auth/google-signin', {
+                    method: 'POST',
+                    headers: {
+                        'Content-Type': 'application/json'
+                    },
+                    body: JSON.stringify({
+                        token,
+                        userData: {
+                            uid: user.uid,
+                            name: user.displayName,
+                            email: user.email,
+                            photo: user.photoURL
+                        }
+                    }),
+                    credentials: 'include'
+                });
 
-        const provider = new firebase.auth.GoogleAuthProvider();
-        const result = await auth.signInWithPopup(provider);
-        const user = result.user;
-        
-        console.log('Google sign-in successful:', user.email);
-
-        const idToken = await user.getIdToken();
-        
-        const response = await fetch('/auth/google-signin', {
-            method: 'POST',
-            headers: {
-                'Content-Type': 'application/json'
-            },
-            body: JSON.stringify({
-                token: idToken,
-                userData: {
-                    uid: user.uid,
-                    email: user.email,
-                    name: user.displayName,
-                    photo: user.photoURL
->>>>>>> d9872be0
+                const data = await response.json();
+                if (data.success) {
+                    window.location.href = '/auth/welcome';
+                } else {
+                    throw new Error(data.error || 'Authentication failed');
                 }
-            });
-        })
-        .catch(error => {
-            console.error('Failed to initialize Firebase:', error);
-            const errorMessage = document.getElementById('errorMessage');
-            if (errorMessage) {
-                errorMessage.textContent = 'Failed to initialize authentication. Please try again later.';
-                errorMessage.style.display = 'block';
+            } catch (error) {
+                console.error('Authentication error:', error);
+                let errorMsg = 'Login failed: ';
+                
+                if (error.code === 'auth/popup-closed-by-user') {
+                    errorMsg += 'Sign-in was cancelled. Please try again.';
+                } else if (error.code === 'auth/popup-blocked') {
+                    errorMsg += 'Popup was blocked. Please allow popups for this site.';
+                } else if (error.code === 'auth/network-request-failed') {
+                    errorMsg += 'Network error. Please check your internet connection.';
+                } else {
+                    errorMsg += error.message || 'Unknown error occurred';
+                }
+                
+                if (errorMessage) {
+                    errorMessage.textContent = errorMsg;
+                    errorMessage.style.display = 'block';
+                }
+            } finally {
+                signInBtn.disabled = false;
+                loading.style.display = 'none';
             }
         });
+    } catch (error) {
+        console.error('Failed to initialize Firebase:', error);
+        const errorMessage = document.getElementById('errorMessage');
+        if (errorMessage) {
+            errorMessage.textContent = 'Failed to initialize authentication. Please try again later.';
+            errorMessage.style.display = 'block';
+        }
+    }
 }
 
 // Initialize when the page loads
